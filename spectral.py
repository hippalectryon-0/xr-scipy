--- conflicted
+++ resolved
@@ -213,13 +213,8 @@
     """
     Pxy = crossspectrogram(darray, other_darray, fs, seglen,
                            overlap_ratio, window, nperseg, noverlap, nfft, detrend,
-<<<<<<< HEAD
                            return_onesided, dim, scaling, mode)
-    dim, axis = get_maybe_last_dim_axis(darray, dim)
-=======
-                           return_onesided, scaling, dim, mode)
     dim = get_maybe_only_dim(darray, dim)
->>>>>>> 1c62d071
     Pxy = Pxy.mean(dim=dim)
     Pxy.name = 'csd_{}_{}'.format(darray.name, other_darray.name)
     return Pxy
@@ -255,7 +250,6 @@
                               input_core_dims = [[f_dim]],
                               output_core_dims = [[f_dim]])
         ret = ret.real    
-                
     ret.name = 'ifft_' + darray.name
     f = ret.coords[f_dim]
     df = f[1] - f[0]
@@ -433,7 +427,6 @@
 
 
 def hilbert(darray, N=None, dim=None):
-<<<<<<< HEAD
     """
     Compute the analytic signal, using the Hilbert transform.
     The transformation is done along the selected dimension.
@@ -453,13 +446,7 @@
     darray : xarray
         Analytic signal of the Hilbert transform of 'darray' along selected axis.
     """
-    dim, axis = get_maybe_last_dim_axis(darray, dim)
-=======
     dim = get_maybe_only_dim(darray, dim)
-  
-    axis = darray.get_axis_num(dim)
-        
->>>>>>> 1c62d071
     n_orig = darray.shape[axis]
     N_unspecified = N is None
     if N_unspecified:
